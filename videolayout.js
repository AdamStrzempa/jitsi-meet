--- conflicted
+++ resolved
@@ -398,21 +398,12 @@
         var videoSpanId = 'participant_' + resourceJid;
 
         if ($('#' + videoSpanId).length > 0) {
-<<<<<<< HEAD
-            // If there's been a moderator change, make sure we add moderator
-            // related interface!!
-            if (Moderator.isModerator() &&
-                $('#remote_popupmenu_' + resourceJid).length <= 0)
-                addRemoteVideoMenu(peerJid,
-                                   document.getElementById(videoSpanId));
-=======
             // If there's been a focus change, make sure we add focus related
             // interface!!
-            if (focus && $('#remote_popupmenu_' + resourceJid).length <= 0) {
+            if (Moderator.isModerator() && $('#remote_popupmenu_' + resourceJid).length <= 0) {
                 addRemoteVideoMenu(peerJid,
                     document.getElementById(videoSpanId));
             }
->>>>>>> a8909028
         }
         else {
             var container =
