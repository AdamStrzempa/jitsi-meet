--- conflicted
+++ resolved
@@ -130,27 +130,7 @@
             initiator: this.initiator,
             responder: this.responder,
             sid: this.sid });
-<<<<<<< HEAD
-    prsdp.toJingle(accept, this.initiator == this.me ? 'initiator' : 'responder');
-=======
     prsdp.toJingle(accept, this.initiator == this.me ? 'initiator' : 'responder', this.localStreamsSSRC);
-    this.connection.sendIQ(accept,
-        function () {
-            var ack = {};
-            ack.source = 'answer';
-            $(document).trigger('ack.jingle', [self.sid, ack]);
-        },
-        function (stanza) {
-            var error = ($(stanza).find('error').length) ? {
-                code: $(stanza).find('error').attr('code'),
-                reason: $(stanza).find('error :first')[0].tagName,
-            }:{};
-            error.source = 'answer';
-            $(document).trigger('error.jingle', [self.sid, error]);
-        },
-        10000);
->>>>>>> 63dd6df2
-
     var sdp = this.peerconnection.localDescription.sdp;
     while (SDPUtil.find_line(sdp, 'a=inactive')) {
         // FIXME: change any inactive to sendrecv or whatever they were originally
@@ -170,7 +150,7 @@
                 function (stanza) {
                     var error = ($(stanza).find('error').length) ? {
                         code: $(stanza).find('error').attr('code'),
-                        reason: $(stanza).find('error :first')[0].tagName,
+                        reason: $(stanza).find('error :first')[0].tagName
                     }:{};
                     error.source = 'answer';
                     $(document).trigger('error.jingle', [self.sid, error]);
@@ -606,25 +586,9 @@
     var self = this;
     this.localSDP = new SDP(sdp.sdp);
     //this.localSDP.mangle();
-    var accept = null;
     this.usepranswer = provisional === true;
     if (this.usetrickle) {
-<<<<<<< HEAD
-        if (!this.usepranswer) {
-            accept = $iq({to: this.peerjid,
-                type: 'set'})
-                .c('jingle', {xmlns: 'urn:xmpp:jingle:1',
-                    action: 'session-accept',
-                    initiator: this.initiator,
-                    responder: this.responder,
-                    sid: this.sid });
-            var publicLocalDesc = simulcast.reverseTransformLocalDescription(sdp);
-            var publicLocalSDP = new SDP(publicLocalDesc.sdp);
-            publicLocalSDP.toJingle(accept, this.initiator == this.me ? 'initiator' : 'responder');
-        } else {
-=======
         if (this.usepranswer) {
->>>>>>> 63dd6df2
             sdp.type = 'pranswer';
             for (var i = 0; i < this.localSDP.media.length; i++) {
                 this.localSDP.media[i] = this.localSDP.media[i].replace('a=sendrecv\r\n', 'a=inactive\r\n');
@@ -666,28 +630,6 @@
         function () {
 
             //console.log('setLocalDescription success');
-<<<<<<< HEAD
-            if (accept)
-            {
-                this.connection.sendIQ(accept,
-                    function () {
-                        var ack = {};
-                        ack.source = 'answer';
-                        $(document).trigger('ack.jingle', [self.sid, ack]);
-                    },
-                    function (stanza) {
-                        var error = ($(stanza).find('error').length) ? {
-                            code: $(stanza).find('error').attr('code'),
-                            reason: $(stanza).find('error :first')[0].tagName,
-                        }:{};
-                        error.source = 'answer';
-                        error.stanza = stanza;
-
-                        $(document).trigger('error.jingle', [self.sid, error]);
-                    },
-                    10000);
-            }
-=======
             if (self.usetrickle && !self.usepranswer) {
                 RTC.getLocalSSRC(self, function (ssrc) {
                     sendJingle(ssrc);
@@ -696,7 +638,6 @@
             }
             else
                 $(document).trigger('setLocalDescription.jingle', [self.sid]);
->>>>>>> 63dd6df2
         },
         function (e) {
             console.error('setLocalDescription failed', e);
